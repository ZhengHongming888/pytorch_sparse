--- conflicted
+++ resolved
@@ -18,15 +18,8 @@
     return (x_ratio * arange + tick).long(), tick, arange
 
 
-<<<<<<< HEAD
-def partition(
-        src: SparseTensor, num_parts: int, recursive: bool = False
-) -> Tuple[SparseTensor, torch.Tensor, torch.Tensor]:
-=======
 def partition(src: SparseTensor, num_parts: int, recursive: bool = False
               ) -> Tuple[SparseTensor, torch.Tensor, torch.Tensor]:
-
->>>>>>> 056c0bab
     rowptr, col = src.storage.rowptr().cpu(), src.storage.col().cpu()
     edge_wgt = src.storage.value().cpu()
     edge_wgt = metis_wgt(edge_wgt)[0]
